--- conflicted
+++ resolved
@@ -1,4 +1,4 @@
-# from . import _dispatch
+from . import _dispatch
 
 
 __all__ = ["Chain"]
@@ -8,7 +8,7 @@
     """A chain of links.
 
     Args:
-        *links (function): Links of the chain.
+        *links (tuple): Links of the chain.
     """
 
     def __init__(self, *links):
@@ -19,37 +19,9 @@
             x = link(x)
         return x
 
-class Parallel:
-    def __init__(self, *elements):
-        self.elements
 
-<<<<<<< HEAD
 @_dispatch(Chain, object, object, object)
-def code(chain, xz, z, x):
+def code(chain, xz, z, x, **kw_args):
     for link in chain.links:
-        xz, z = code(link, xz, z, x)
-    return xz, z
-=======
-
-@_dispatch(Chain, B.Numeric, B.Numeric, B.Numeric)
-def code(c, xz, z, x, **kw_args):
-    for ci in c.links:
-        xz, z = code(ci, xz, z, x, **kw_args)
-    return xz, z
-
-@_dispatch(Parallel, B.Numeric, B.Numeric, B.Numeric)
-def code(p, xz, z, x, **kw_args):
-    xz, z = zip([code(pi, xz, z, x, **kw_args) for pi in p.elements])
-    return Parallel(xz), Parallel(z)
-
-@_dispatch(Parallel, B.Numeric, Parallel, B.Numeric)
-def code(p, xz, z, x, **kw_args):
-    xz, z = zip([code(pi, xz, zi, x, **kw_args) for (pi, zi) in zip(p.elements, z.elements)])
-    return Parallel(xz), Parallel(z)
-
-@_dispatch(Parallel, Parallel, Parallel, B.Numeric)
-def code(p, xz, z, x, **kw_args):
-    xz, z = zip([code(pi, xzi, zi, x, **kw_args) for (pi, xzi, zi) 
-        in zip(p.elements, zi.elements,  z.elements)])
-    return Parallel(xz), Parallel(z)
->>>>>>> 523ac66c
+        xz, z = code(link, xz, z, x, **kw_args)
+    return xz, z